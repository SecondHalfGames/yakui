--- conflicted
+++ resolved
@@ -9,18 +9,13 @@
 bytemuck = "1.12.1"
 glam = "0.30.0"
 pollster = "0.4.0"
-<<<<<<< HEAD
-wgpu = "26.0.0"
-winit = "0.30.0"
-image = { version = "0.25.6", default-features = false }
-=======
 thunderdome = "0.6.0"
 smallvec = "1.9.0"
 image = { version = "0.25.6", default-features = false }
 anyhow = "1.0.58"
 insta = "1.15.0"
 
-wgpu = "25.0.0"
+wgpu = "26.0.0"
 ash = { version = "0.38.0", default-features = false, features = ["std"] }
 ash-window = "0.13.0"
 
@@ -29,5 +24,4 @@
 raw-window-handle = "0.6.0"
 
 profiling = "1.0.17"
-tracy-client = "0.18.0"
->>>>>>> f4113276
+tracy-client = "0.18.0"