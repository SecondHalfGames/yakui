--- conflicted
+++ resolved
@@ -14,13 +14,8 @@
 env_logger = "0.10.0"
 log = "0.4.17"
 pollster = "0.3.0"
-<<<<<<< HEAD
-wgpu = { version = "0.19.0", features = ["webgl"] }
+wgpu = { version = "0.20.1", features = ["webgl"] }
 winit = "0.30.0"
-=======
-wgpu = { version = "0.20.1", features = ["webgl"] }
-winit = "0.29.2"
->>>>>>> f893ad1e
 
 [target.'cfg(target_arch = "wasm32")'.dependencies]
 console_log = "0.2.1"
