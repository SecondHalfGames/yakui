#![allow(clippy::new_without_default)]

mod bindgroup_cache;
mod buffer;
mod pipeline_cache;
mod samplers;
mod texture;

use std::collections::HashMap;
use std::mem::size_of;
use std::ops::Range;
use std::sync::Arc;

use buffer::Buffer;
use bytemuck::{Pod, Zeroable};
use glam::UVec2;
use thunderdome::{Arena, Index};
use yakui_core::geometry::{Rect, Vec2, Vec4};
use yakui_core::paint::{PaintDom, Pipeline, Texture, TextureChange, TextureFormat};
use yakui_core::{ManagedTextureId, TextureId};

use self::bindgroup_cache::TextureBindgroupCache;
use self::bindgroup_cache::TextureBindgroupCacheEntry;
use self::pipeline_cache::PipelineCache;
use self::samplers::Samplers;
use self::texture::{GpuManagedTexture, GpuTexture};

pub struct YakuiWgpu {
    main_pipeline: PipelineCache,
    text_pipeline: PipelineCache,
    samplers: Samplers,
    textures: Arena<GpuTexture>,
    managed_textures: HashMap<ManagedTextureId, GpuManagedTexture>,
    texture_bindgroup_cache: TextureBindgroupCache,

    vertices: Buffer,
    indices: Buffer,
    commands: Vec<DrawCommand>,
}

#[derive(Debug, Clone)]
pub struct SurfaceInfo<'a> {
    pub format: wgpu::TextureFormat,
    pub sample_count: u32,
    pub color_attachment: &'a wgpu::TextureView,
    pub resolve_target: Option<&'a wgpu::TextureView>,
}

#[derive(Debug, Clone, Copy, Zeroable, Pod)]
#[repr(C)]
struct Vertex {
    pos: Vec2,
    texcoord: Vec2,
    color: Vec4,
}

impl Vertex {
    const DESCRIPTOR: wgpu::VertexBufferLayout<'static> = wgpu::VertexBufferLayout {
        array_stride: size_of::<Self>() as u64,
        step_mode: wgpu::VertexStepMode::Vertex,
        attributes: &wgpu::vertex_attr_array![
            0 => Float32x2,
            1 => Float32x2,
            2 => Float32x4,
        ],
    };
}

impl YakuiWgpu {
    pub fn new(device: &wgpu::Device, queue: &wgpu::Queue) -> Self {
        let layout = device.create_bind_group_layout(&wgpu::BindGroupLayoutDescriptor {
            label: Some("yakui Bind Group Layout"),
            entries: &[
                wgpu::BindGroupLayoutEntry {
                    binding: 0,
                    visibility: wgpu::ShaderStages::FRAGMENT,
                    ty: wgpu::BindingType::Texture {
                        sample_type: wgpu::TextureSampleType::Float { filterable: true },
                        view_dimension: wgpu::TextureViewDimension::D2,
                        multisampled: false,
                    },
                    count: None,
                },
                wgpu::BindGroupLayoutEntry {
                    binding: 1,
                    visibility: wgpu::ShaderStages::FRAGMENT,
                    ty: wgpu::BindingType::Sampler(wgpu::SamplerBindingType::Filtering),
                    count: None,
                },
            ],
        });

        let pipeline_layout = device.create_pipeline_layout(&wgpu::PipelineLayoutDescriptor {
            label: Some("yakui Main Pipeline Layout"),
            bind_group_layouts: &[&layout],
            push_constant_ranges: &[],
        });

        let main_pipeline = PipelineCache::new(pipeline_layout);

        let pipeline_layout = device.create_pipeline_layout(&wgpu::PipelineLayoutDescriptor {
            label: Some("yakui Text Pipeline Layout"),
            bind_group_layouts: &[&layout],
            push_constant_ranges: &[],
        });

        let text_pipeline = PipelineCache::new(pipeline_layout);

        let samplers = Samplers::new(device);

        let default_texture_data =
            Texture::new(TextureFormat::Rgba8Srgb, UVec2::new(1, 1), vec![255; 4]);
        let default_texture = GpuManagedTexture::new(device, queue, &default_texture_data);
        let default_bindgroup = bindgroup_cache::bindgroup(
            device,
            &layout,
            &samplers,
            &default_texture.view,
            default_texture.min_filter,
            default_texture.mag_filter,
            wgpu::FilterMode::Nearest,
        );

        Self {
            main_pipeline,
            text_pipeline,
            samplers,
            textures: Arena::new(),
            managed_textures: HashMap::new(),

            texture_bindgroup_cache: TextureBindgroupCache::new(layout, default_bindgroup),
            vertices: Buffer::new(wgpu::BufferUsages::VERTEX),
            indices: Buffer::new(wgpu::BufferUsages::INDEX),
            commands: Vec::new(),
        }
    }

    /// Creates a `TextureId` from an existing wgpu texture that then be used by
    /// any yakui widgets.
    pub fn add_texture(
        &mut self,
        view: impl Into<Arc<wgpu::TextureView>>,
        min_filter: wgpu::FilterMode,
        mag_filter: wgpu::FilterMode,
        mipmap_filter: wgpu::FilterMode,
        address_mode: wgpu::AddressMode,
    ) -> TextureId {
        let index = self.textures.insert(GpuTexture {
            view: view.into(),
            min_filter,
            mag_filter,
            mipmap_filter,
            address_mode,
        });
        TextureId::User(index.to_bits())
    }

    /// Update an existing texture with a new texture view.
    ///
    /// ## Panics
    ///
    /// Will panic if `TextureId` was not created from a previous call to
    /// `add_texture`.
    pub fn update_texture(&mut self, id: TextureId, view: impl Into<Arc<wgpu::TextureView>>) {
        let index = match id {
            TextureId::User(bits) => Index::from_bits(bits).expect("invalid user texture"),
            _ => panic!("invalid user texture"),
        };

        let existing = self
            .textures
            .get_mut(index)
            .expect("user texture does not exist");
        existing.view = view.into();
    }

    #[must_use = "YakuiWgpu::paint returns a command buffer which MUST be submitted to wgpu."]
    pub fn paint(
        &mut self,
        state: &mut yakui_core::Yakui,
        device: &wgpu::Device,
        queue: &wgpu::Queue,
        surface: SurfaceInfo<'_>,
    ) -> wgpu::CommandBuffer {
        let mut encoder = device.create_command_encoder(&wgpu::CommandEncoderDescriptor {
            label: Some("yakui Encoder"),
        });

        self.paint_with_encoder(state, device, queue, &mut encoder, surface);

        encoder.finish()
    }

    pub fn paint_with_encoder(
        &mut self,
        state: &mut yakui_core::Yakui,
        device: &wgpu::Device,
        queue: &wgpu::Queue,
        encoder: &mut wgpu::CommandEncoder,
        surface: SurfaceInfo<'_>,
    ) {
        profiling::scope!("yakui-wgpu paint_with_encoder");

        let paint = state.paint();

        self.update_textures(device, paint, queue);

        let layers = paint.layers();
        if layers.iter().all(|layer| layer.calls.is_empty()) {
            return;
        }

        self.update_buffers(device, paint);

        let vertices = self.vertices.upload(device, queue);
        let indices = self.indices.upload(device, queue);
        let commands = &self.commands;

        if paint.surface_size() == Vec2::ZERO {
            return;
        }

        {
            let mut render_pass = encoder.begin_render_pass(&wgpu::RenderPassDescriptor {
                label: Some("yakui Render Pass"),
                color_attachments: &[Some(wgpu::RenderPassColorAttachment {
                    view: surface.color_attachment,
                    resolve_target: surface.resolve_target,
                    ops: wgpu::Operations {
                        load: wgpu::LoadOp::Load,
                        store: wgpu::StoreOp::Store,
                    },
                })],
                ..Default::default()
            });

            render_pass.set_vertex_buffer(0, vertices.slice(..));
            render_pass.set_index_buffer(indices.slice(..), wgpu::IndexFormat::Uint32);

            let mut last_clip = None;

            let main_pipeline = self.main_pipeline.get(
                device,
                surface.format,
                surface.sample_count,
                make_main_pipeline,
            );

            let text_pipeline = self.text_pipeline.get(
                device,
                surface.format,
                surface.sample_count,
                make_text_pipeline,
            );

            for command in commands {
                match command.pipeline {
                    Pipeline::Main => render_pass.set_pipeline(main_pipeline),
                    Pipeline::Text => render_pass.set_pipeline(text_pipeline),
                    _ => continue,
                }

                if command.clip != last_clip {
                    last_clip = command.clip;

                    let surface = paint.surface_size().as_uvec2();

                    match command.clip {
                        Some(rect) => {
                            let pos = rect.pos().as_uvec2();
                            let size = rect.size().as_uvec2();

                            let max = (pos + size).min(surface);
                            let size = UVec2::new(
                                max.x.saturating_sub(pos.x),
                                max.y.saturating_sub(pos.y),
                            );

                            // If the scissor rect isn't valid, we can skip this
                            // entire draw call.
                            if pos.x > surface.x || pos.y > surface.y || size.x == 0 || size.y == 0
                            {
                                continue;
                            }

                            render_pass.set_scissor_rect(pos.x, pos.y, size.x, size.y);
                        }
                        None => {
                            render_pass.set_scissor_rect(0, 0, surface.x, surface.y);
                        }
                    }
                }

                let bindgroup = command
                    .bind_group_entry
                    .map(|entry| self.texture_bindgroup_cache.get(&entry))
                    .unwrap_or(&self.texture_bindgroup_cache.default);

                render_pass.set_bind_group(0, bindgroup, &[]);
                render_pass.draw_indexed(command.index_range.clone(), 0, 0..1);
            }
        }
    }

    fn update_buffers(&mut self, device: &wgpu::Device, paint: &PaintDom) {
        profiling::scope!("update_buffers");

        self.vertices.clear();
        self.indices.clear();
        self.commands.clear();
        self.texture_bindgroup_cache.clear();

        let commands = paint
            .layers()
            .iter()
            .flat_map(|layer| &layer.calls)
            .map(|call| {
                let vertices = call.vertices.iter().map(|vertex| Vertex {
                    pos: vertex.position,
                    texcoord: vertex.texcoord,
                    color: vertex.color,
                });

                let base = self.vertices.len() as u32;
                let indices = call.indices.iter().map(|&index| base + index as u32);

                let start = self.indices.len() as u32;
                let end = start + indices.len() as u32;

                self.vertices.extend(vertices);
                self.indices.extend(indices);

<<<<<<< HEAD
                let bind_group_entry = call
=======
                let (view, min_filter, mag_filter, mipmap_filter, address_mode) = call
>>>>>>> ed67a94d
                    .texture
                    .and_then(|id| match id {
                        TextureId::Managed(managed) => {
                            let texture = self.managed_textures.get(&managed)?;
                            Some((
                                id,
                                &texture.view,
                                texture.min_filter,
                                texture.mag_filter,
                                wgpu::FilterMode::Nearest,
                                texture.address_mode,
                            ))
                        }
                        TextureId::User(bits) => {
                            let index = Index::from_bits(bits)?;
                            let texture = self.textures.get(index)?;
                            Some((
                                id,
                                &texture.view,
                                texture.min_filter,
                                texture.mag_filter,
                                texture.mipmap_filter,
                                texture.address_mode,
                            ))
                        }
                    })
<<<<<<< HEAD
                    .map(|(id, view, min_filter, mag_filter, mipmap_filter)| {
                        let entry = TextureBindgroupCacheEntry {
                            id,
                            min_filter,
                            mag_filter,
                            mipmap_filter,
                        };
                        self.texture_bindgroup_cache
                            .update(device, entry, view, &self.samplers);
                        entry
                    });
=======
                    .unwrap_or((
                        &self.default_texture.view,
                        self.default_texture.min_filter,
                        self.default_texture.mag_filter,
                        wgpu::FilterMode::Nearest,
                        self.default_texture.address_mode,
                    ));

                let sampler =
                    self.samplers
                        .get(min_filter, mag_filter, mipmap_filter, address_mode);

                let bind_group = device.create_bind_group(&wgpu::BindGroupDescriptor {
                    label: Some("yakui Bind Group"),
                    layout: &self.layout,
                    entries: &[
                        wgpu::BindGroupEntry {
                            binding: 0,
                            resource: wgpu::BindingResource::TextureView(view),
                        },
                        wgpu::BindGroupEntry {
                            binding: 1,
                            resource: wgpu::BindingResource::Sampler(sampler),
                        },
                    ],
                });
>>>>>>> ed67a94d

                DrawCommand {
                    index_range: start..end,
                    bind_group_entry,
                    pipeline: call.pipeline,
                    clip: call.clip,
                }
            });

        self.commands.extend(commands);
    }

    fn update_textures(&mut self, device: &wgpu::Device, paint: &PaintDom, queue: &wgpu::Queue) {
        profiling::scope!("update_textures");

        for (id, texture) in paint.textures() {
            self.managed_textures
                .entry(id)
                .or_insert_with(|| GpuManagedTexture::new(device, queue, texture));
        }

        for (id, change) in paint.texture_edits() {
            match change {
                TextureChange::Added => {
                    let texture = paint.texture(id).unwrap();
                    self.managed_textures
                        .insert(id, GpuManagedTexture::new(device, queue, texture));
                }

                TextureChange::Removed => {
                    self.managed_textures.remove(&id);
                }

                TextureChange::Modified => {
                    if let Some(existing) = self.managed_textures.get_mut(&id) {
                        let texture = paint.texture(id).unwrap();
                        existing.update(device, queue, texture);
                    }
                }
            }
        }
    }
}

struct DrawCommand {
    index_range: Range<u32>,
    bind_group_entry: Option<TextureBindgroupCacheEntry>,
    pipeline: Pipeline,
    clip: Option<Rect>,
}

fn make_main_pipeline(
    device: &wgpu::Device,
    layout: &wgpu::PipelineLayout,
    format: wgpu::TextureFormat,
    samples: u32,
) -> wgpu::RenderPipeline {
    let main_shader = device.create_shader_module(wgpu::ShaderModuleDescriptor {
        label: Some("Main Shader"),
        source: wgpu::ShaderSource::Wgsl(include_str!("../shaders/main.wgsl").into()),
    });

    device.create_render_pipeline(&wgpu::RenderPipelineDescriptor {
        label: Some("yakui Main Pipeline"),
        layout: Some(layout),
        vertex: wgpu::VertexState {
            module: &main_shader,
            entry_point: "vs_main",
            compilation_options: Default::default(),
            buffers: &[Vertex::DESCRIPTOR],
        },
        fragment: Some(wgpu::FragmentState {
            module: &main_shader,
            entry_point: "fs_main",
            compilation_options: Default::default(),
            targets: &[Some(wgpu::ColorTargetState {
                format,
                blend: Some(wgpu::BlendState::PREMULTIPLIED_ALPHA_BLENDING),
                write_mask: wgpu::ColorWrites::ALL,
            })],
        }),
        primitive: wgpu::PrimitiveState {
            topology: wgpu::PrimitiveTopology::TriangleList,
            strip_index_format: None,
            front_face: wgpu::FrontFace::Ccw,
            cull_mode: None,
            polygon_mode: wgpu::PolygonMode::Fill,
            unclipped_depth: false,
            conservative: false,
        },
        depth_stencil: None,
        multisample: wgpu::MultisampleState {
            count: samples,
            ..Default::default()
        },
        multiview: None,
    })
}

fn make_text_pipeline(
    device: &wgpu::Device,
    layout: &wgpu::PipelineLayout,
    format: wgpu::TextureFormat,
    samples: u32,
) -> wgpu::RenderPipeline {
    let text_shader = device.create_shader_module(wgpu::ShaderModuleDescriptor {
        label: Some("Text Shader"),
        source: wgpu::ShaderSource::Wgsl(include_str!("../shaders/text.wgsl").into()),
    });

    device.create_render_pipeline(&wgpu::RenderPipelineDescriptor {
        label: Some("yakui Text Pipeline"),
        layout: Some(layout),
        vertex: wgpu::VertexState {
            module: &text_shader,
            entry_point: "vs_main",
            compilation_options: Default::default(),
            buffers: &[Vertex::DESCRIPTOR],
        },
        fragment: Some(wgpu::FragmentState {
            module: &text_shader,
            entry_point: "fs_main",
            compilation_options: Default::default(),
            targets: &[Some(wgpu::ColorTargetState {
                format,
                blend: Some(wgpu::BlendState::PREMULTIPLIED_ALPHA_BLENDING),
                write_mask: wgpu::ColorWrites::ALL,
            })],
        }),
        primitive: wgpu::PrimitiveState {
            topology: wgpu::PrimitiveTopology::TriangleList,
            strip_index_format: None,
            front_face: wgpu::FrontFace::Ccw,
            cull_mode: None,
            polygon_mode: wgpu::PolygonMode::Fill,
            unclipped_depth: false,
            conservative: false,
        },
        depth_stencil: None,
        multisample: wgpu::MultisampleState {
            count: samples,
            ..Default::default()
        },
        multiview: None,
    })
}<|MERGE_RESOLUTION|>--- conflicted
+++ resolved
@@ -119,6 +119,7 @@
             default_texture.min_filter,
             default_texture.mag_filter,
             wgpu::FilterMode::Nearest,
+            wgpu::AddressMode::ClampToEdge,
         );
 
         Self {
@@ -330,11 +331,7 @@
                 self.vertices.extend(vertices);
                 self.indices.extend(indices);
 
-<<<<<<< HEAD
                 let bind_group_entry = call
-=======
-                let (view, min_filter, mag_filter, mipmap_filter, address_mode) = call
->>>>>>> ed67a94d
                     .texture
                     .and_then(|id| match id {
                         TextureId::Managed(managed) => {
@@ -361,46 +358,24 @@
                             ))
                         }
                     })
-<<<<<<< HEAD
-                    .map(|(id, view, min_filter, mag_filter, mipmap_filter)| {
-                        let entry = TextureBindgroupCacheEntry {
-                            id,
-                            min_filter,
-                            mag_filter,
-                            mipmap_filter,
-                        };
-                        self.texture_bindgroup_cache
-                            .update(device, entry, view, &self.samplers);
-                        entry
-                    });
-=======
-                    .unwrap_or((
-                        &self.default_texture.view,
-                        self.default_texture.min_filter,
-                        self.default_texture.mag_filter,
-                        wgpu::FilterMode::Nearest,
-                        self.default_texture.address_mode,
-                    ));
-
-                let sampler =
-                    self.samplers
-                        .get(min_filter, mag_filter, mipmap_filter, address_mode);
-
-                let bind_group = device.create_bind_group(&wgpu::BindGroupDescriptor {
-                    label: Some("yakui Bind Group"),
-                    layout: &self.layout,
-                    entries: &[
-                        wgpu::BindGroupEntry {
-                            binding: 0,
-                            resource: wgpu::BindingResource::TextureView(view),
+                    .map(
+                        |(id, view, min_filter, mag_filter, mipmap_filter, address_mode)| {
+                            let entry = TextureBindgroupCacheEntry {
+                                id,
+                                min_filter,
+                                mag_filter,
+                                mipmap_filter,
+                                address_mode,
+                            };
+                            self.texture_bindgroup_cache.update(
+                                device,
+                                entry,
+                                view,
+                                &self.samplers,
+                            );
+                            entry
                         },
-                        wgpu::BindGroupEntry {
-                            binding: 1,
-                            resource: wgpu::BindingResource::Sampler(sampler),
-                        },
-                    ],
-                });
->>>>>>> ed67a94d
+                    );
 
                 DrawCommand {
                     index_range: start..end,
